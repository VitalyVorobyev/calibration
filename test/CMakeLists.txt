include(GoogleTest)

# Test for homography estimation
add_executable(homography_test homography_test.cpp)
target_link_libraries(homography_test 
    PRIVATE calibration
    PRIVATE GTest::gtest_main
    PRIVATE GTest::gmock_main
    PRIVATE Eigen3::Eigen
)
gtest_discover_tests(homography_test)

# Test for distortion calculation
add_executable(distortion_test distortion_test.cpp)
target_link_libraries(distortion_test 
    PRIVATE calibration
    PRIVATE GTest::gtest_main
    PRIVATE GTest::gmock_main
    PRIVATE Eigen3::Eigen
)
gtest_discover_tests(distortion_test)

# Test for camera intrinsics optimization
add_executable(intrinsics_test intrinsics_test.cpp)
target_link_libraries(intrinsics_test 
    PRIVATE calibration
    PRIVATE GTest::gtest_main
    PRIVATE GTest::gmock_main
    PRIVATE Eigen3::Eigen
    PRIVATE Ceres::ceres
)
gtest_discover_tests(intrinsics_test)

# Test for planar pose estimation
add_executable(planarpose_test planarpose_test.cpp)
target_link_libraries(planarpose_test PRIVATE
    calibration
    GTest::gtest_main
    GTest::gmock_main
    Eigen3::Eigen
    Ceres::ceres
)
gtest_discover_tests(planarpose_test)

# Test for full camera calibration
add_executable(calib_test calib_test.cpp)
target_link_libraries(calib_test
    PRIVATE calibration
    PRIVATE GTest::gtest_main
    PRIVATE GTest::gmock_main
    PRIVATE Eigen3::Eigen
    PRIVATE Ceres::ceres
)
gtest_discover_tests(calib_test)

# Test for extrinsic pose optimization
add_executable(extrinsics_test extrinsics_test.cpp)
target_link_libraries(extrinsics_test
    PRIVATE calibration
    PRIVATE GTest::gtest_main
    PRIVATE GTest::gmock_main
    PRIVATE Eigen3::Eigen
    PRIVATE Ceres::ceres
)
gtest_discover_tests(extrinsics_test)

# Test for joint intrinsics/extrinsics optimization
add_executable(joint_test joint_test.cpp)
target_link_libraries(joint_test
    PRIVATE calibration
    PRIVATE GTest::gtest_main
    PRIVATE GTest::gmock_main
    PRIVATE Eigen3::Eigen
    PRIVATE Ceres::ceres
)
gtest_discover_tests(joint_test)

# Test for hand-eye calibration
add_executable(handeye_test handeye_test.cpp)
target_link_libraries(handeye_test
    PRIVATE calibration
    PRIVATE GTest::gtest_main
    PRIVATE Eigen3::Eigen
    PRIVATE Ceres::ceres
)
gtest_discover_tests(handeye_test)

<<<<<<< HEAD
# Test for line scan calibration
add_executable(linescan_test linescan_test.cpp)
target_link_libraries(linescan_test
=======

# Test for automatic JSON serialization
add_executable(json_test json_test.cpp)
target_link_libraries(json_test
>>>>>>> 0c962239
    PRIVATE calibration
    PRIVATE GTest::gtest_main
    PRIVATE GTest::gmock_main
    PRIVATE Eigen3::Eigen
<<<<<<< HEAD
    PRIVATE Ceres::ceres
)
gtest_discover_tests(linescan_test)
=======
    PRIVATE nlohmann_json::nlohmann_json
)
gtest_discover_tests(json_test)
>>>>>>> 0c962239
<|MERGE_RESOLUTION|>--- conflicted
+++ resolved
@@ -2,7 +2,7 @@
 
 # Test for homography estimation
 add_executable(homography_test homography_test.cpp)
-target_link_libraries(homography_test 
+target_link_libraries(homography_test
     PRIVATE calibration
     PRIVATE GTest::gtest_main
     PRIVATE GTest::gmock_main
@@ -12,7 +12,7 @@
 
 # Test for distortion calculation
 add_executable(distortion_test distortion_test.cpp)
-target_link_libraries(distortion_test 
+target_link_libraries(distortion_test
     PRIVATE calibration
     PRIVATE GTest::gtest_main
     PRIVATE GTest::gmock_main
@@ -85,26 +85,25 @@
 )
 gtest_discover_tests(handeye_test)
 
-<<<<<<< HEAD
 # Test for line scan calibration
 add_executable(linescan_test linescan_test.cpp)
 target_link_libraries(linescan_test
-=======
+    PRIVATE calibration
+    PRIVATE GTest::gtest_main
+    PRIVATE GTest::gmock_main
+    PRIVATE Eigen3::Eigen
+    PRIVATE Ceres::ceres
+)
+gtest_discover_tests(linescan_test)
 
 # Test for automatic JSON serialization
 add_executable(json_test json_test.cpp)
 target_link_libraries(json_test
->>>>>>> 0c962239
     PRIVATE calibration
     PRIVATE GTest::gtest_main
     PRIVATE GTest::gmock_main
     PRIVATE Eigen3::Eigen
-<<<<<<< HEAD
     PRIVATE Ceres::ceres
-)
-gtest_discover_tests(linescan_test)
-=======
     PRIVATE nlohmann_json::nlohmann_json
 )
-gtest_discover_tests(json_test)
->>>>>>> 0c962239
+gtest_discover_tests(json_test)