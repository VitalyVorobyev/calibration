#include "calibration/handeye.h"

// std
#include <numeric>

// ceres
#include <ceres/ceres.h>
#include <ceres/rotation.h>

#include "calibration/planarpose.h"

namespace vitavision {

// Utility: average a set of affine transforms (rotation via quaternion averaging)
static Eigen::Affine3d average_affines(const std::vector<Eigen::Affine3d>& poses) {
    if (poses.empty()) return Eigen::Affine3d::Identity();
    Eigen::Vector3d t = Eigen::Vector3d::Zero();
    Eigen::Quaterniond q_sum(0,0,0,0);
    for (const auto& p : poses) {
        t += p.translation();
        Eigen::Quaterniond q(p.linear());
        if (q_sum.coeffs().dot(q.coeffs()) < 0.0) q.coeffs() *= -1.0;
        q_sum.coeffs() += q.coeffs();
    }
    t /= static_cast<double>(poses.size());
    q_sum.normalize();
    Eigen::Affine3d avg = Eigen::Affine3d::Identity();
    avg.linear() = q_sum.toRotationMatrix();
    avg.translation() = t;
    return avg;
}

// Utility: skew-symmetric matrix from vector
static Eigen::Matrix3d skew(const Eigen::Vector3d& v) {
    Eigen::Matrix3d m;
    m <<    0, -v.z(),  v.y(),
         v.z(),     0, -v.x(),
        -v.y(),  v.x(),    0;
    return m;
}

static Eigen::Vector3d log_rot(const Eigen::Matrix3d& R) {
    Eigen::AngleAxisd aa(R);
    return aa.axis() * aa.angle();
}

Eigen::Affine3d estimate_hand_eye_initial(
    const std::vector<Eigen::Affine3d>& base_T_gripper,
    const std::vector<Eigen::Affine3d>& target_T_camera) {

    const size_t n = base_T_gripper.size();
    if (n < 2 || n != target_T_camera.size()) {
        return Eigen::Affine3d::Identity();
    }

    const size_t m = n - 1; // number of motion pairs
    Eigen::MatrixXd M(3*m, 3);
    Eigen::VectorXd d(3*m);

    for (size_t i = 0; i < m; ++i) {
        Eigen::Affine3d A = base_T_gripper[i].inverse() * base_T_gripper[i+1];
        Eigen::Affine3d B = target_T_camera[i] * target_T_camera[i+1].inverse();

        Eigen::Vector3d alpha = log_rot(A.rotation());
        Eigen::Vector3d beta  = log_rot(B.rotation());
        M.block<3,3>(3*i,0) = skew(alpha + beta);
        d.segment<3>(3*i) = beta - alpha;
    }

    Eigen::Vector3d r = M.bdcSvd(Eigen::ComputeThinU | Eigen::ComputeThinV).solve(d);
    double angle = r.norm();
    Eigen::Matrix3d R = Eigen::Matrix3d::Identity();
    if (angle > 1e-12) {
        R = Eigen::AngleAxisd(angle, r.normalized()).toRotationMatrix();
    }

    Eigen::MatrixXd C(3*m,3);
    Eigen::VectorXd w(3*m);
    for (size_t i = 0; i < m; ++i) {
        Eigen::Affine3d A = base_T_gripper[i].inverse() * base_T_gripper[i+1];
        Eigen::Affine3d B = target_T_camera[i] * target_T_camera[i+1].inverse();
        C.block<3,3>(3*i,0) = A.rotation() - Eigen::Matrix3d::Identity();
        w.segment<3>(3*i) = R * B.translation() - A.translation();
    }
    Eigen::Vector3d t = C.bdcSvd(Eigen::ComputeThinU | Eigen::ComputeThinV).solve(w);

    Eigen::Affine3d X = Eigen::Affine3d::Identity();
    X.linear() = R;
    X.translation() = t;
    return X;
}

struct HandEyeReprojResidual {
    Eigen::Vector2d obj_xy;
    Eigen::Vector2d img_uv;
    Eigen::Matrix3d base_R_gripper;
    Eigen::Vector3d base_t_gripper;

    HandEyeReprojResidual(const Eigen::Vector2d& xy,
                          const Eigen::Vector2d& uv,
                          const Eigen::Affine3d& base_T_gripper)
        : obj_xy(xy), img_uv(uv),
          base_R_gripper(base_T_gripper.rotation()),
          base_t_gripper(base_T_gripper.translation()) {}

    template <typename T>
    bool operator()(const T* base_target6,
                    const T* hand_eye6,
                    const T* intrinsics,
                    T* residuals) const {
        // base -> target
        Eigen::Matrix<T,3,3> R_bt;
        ceres::AngleAxisToRotationMatrix(base_target6, R_bt.data());
        Eigen::Matrix<T,3,1> t_bt(base_target6[3], base_target6[4], base_target6[5]);

        // hand eye (gripper -> camera)
        Eigen::Matrix<T,3,3> R_gc;
        ceres::AngleAxisToRotationMatrix(hand_eye6, R_gc.data());
        Eigen::Matrix<T,3,1> t_gc(hand_eye6[3], hand_eye6[4], hand_eye6[5]);

        // base -> camera
        Eigen::Matrix<T,3,3> R_bg = base_R_gripper.cast<T>();
        Eigen::Matrix<T,3,1> t_bg = base_t_gripper.cast<T>();

        Eigen::Matrix<T,3,3> R_bc = R_bg * R_gc;
        Eigen::Matrix<T,3,1> t_bc = R_bg * t_gc + t_bg;

        // target -> camera
        Eigen::Matrix<T,3,3> R_tc = R_bt.transpose() * R_bc;
        Eigen::Matrix<T,3,1> t_tc = R_bt.transpose() * (t_bc - t_bt);

        // point on plane in target frame
        Eigen::Matrix<T,3,1> P(T(obj_xy.x()), T(obj_xy.y()), T(0));
        Eigen::Matrix<T,3,1> Pc = R_tc * P + t_tc;

        T u = intrinsics[0] * (Pc.x() / Pc.z()) + intrinsics[2];
        T v = intrinsics[1] * (Pc.y() / Pc.z()) + intrinsics[3];

        residuals[0] = u - T(img_uv.x());
        residuals[1] = v - T(img_uv.y());
        return true;
    }
};

HandEyeResult calibrate_hand_eye(
    const std::vector<HandEyeObservation>& observations,
    const std::vector<CameraMatrix>& initial_intrinsics,
    const std::vector<Eigen::Affine3d>& initial_hand_eye,
<<<<<<< HEAD
    const HandEyeOptions& opts
) {
=======
    const Eigen::Affine3d& initial_base_target,
    const HandEyeOptions& opts) {

>>>>>>> ed3ce668
    HandEyeResult result;
    const size_t num_cams = initial_intrinsics.size();
    if (num_cams == 0) return result;

    result.intrinsics = initial_intrinsics;
    result.hand_eye = initial_hand_eye;

    // Parameter blocks
    double base_target6[6] = {0,0,0,0,0,0};
    std::vector<std::array<double,6>> he6(num_cams);
    std::vector<std::array<double,4>> K(num_cams);

    for (size_t c = 0; c < num_cams; ++c) {
        Eigen::AngleAxisd aa(result.hand_eye[c].rotation());
        he6[c][0] = aa.axis().x()*aa.angle();
        he6[c][1] = aa.axis().y()*aa.angle();
        he6[c][2] = aa.axis().z()*aa.angle();
        he6[c][3] = result.hand_eye[c].translation().x();
        he6[c][4] = result.hand_eye[c].translation().y();
        he6[c][5] = result.hand_eye[c].translation().z();

        K[c][0] = result.intrinsics[c].fx;
        K[c][1] = result.intrinsics[c].fy;
        K[c][2] = result.intrinsics[c].cx;
        K[c][3] = result.intrinsics[c].cy;
    }

    // Initial base->target estimate
    Eigen::Affine3d bt_init = initial_base_target;
    std::vector<Eigen::Affine3d> bt_estimates;
    bt_estimates.reserve(observations.size());
    for (const auto& obs : observations) {
        const size_t cam = obs.camera_index;
        if (obs.view.object_xy.size() < 4) continue;
        Eigen::Affine3d cam_T_target = estimate_planar_pose_dlt(
            obs.view.object_xy, obs.view.image_uv, result.intrinsics[cam]);
        bt_estimates.push_back(obs.base_T_gripper * result.hand_eye[cam] * cam_T_target);
    }
    if (!bt_estimates.empty()) bt_init = average_affines(bt_estimates);

    Eigen::AngleAxisd aa_bt(bt_init.rotation());
    base_target6[0] = aa_bt.axis().x()*aa_bt.angle();
    base_target6[1] = aa_bt.axis().y()*aa_bt.angle();
    base_target6[2] = aa_bt.axis().z()*aa_bt.angle();
    base_target6[3] = bt_init.translation().x();
    base_target6[4] = bt_init.translation().y();
    base_target6[5] = bt_init.translation().z();

    ceres::Problem p;
    for (const auto& obs : observations) {
        const size_t cam = obs.camera_index;
        for (size_t i = 0; i < obs.view.object_xy.size(); ++i) {
            const auto& xy = obs.view.object_xy[i];
            const auto& uv = obs.view.image_uv[i];
            auto* cost = new ceres::AutoDiffCostFunction<HandEyeReprojResidual,2,6,6,4>(
                new HandEyeReprojResidual(xy, uv, obs.base_T_gripper));
            p.AddResidualBlock(cost, nullptr, base_target6, he6[cam].data(), K[cam].data());
        }
    }

    if (!opts.optimize_target_pose) {
        p.SetParameterBlockConstant(base_target6);
    }
    if (!opts.optimize_hand_eye) {
        for (size_t c = 0; c < num_cams; ++c) {
            p.SetParameterBlockConstant(he6[c].data());
        }
    }
    if (!opts.optimize_intrinsics) {
        for (size_t c = 0; c < num_cams; ++c) {
            p.SetParameterBlockConstant(K[c].data());
        }
    }

    ceres::Solver::Options sopts;
    sopts.linear_solver_type = ceres::DENSE_QR;
    sopts.minimizer_progress_to_stdout = opts.verbose;

    constexpr double eps = 1e-6;
    sopts.function_tolerance = eps;
    sopts.gradient_tolerance = eps;
    sopts.parameter_tolerance = eps;
    sopts.max_num_iterations = 1000;

    ceres::Solver::Summary summary;
    ceres::Solve(sopts, &p, &summary);
    result.summary = summary.BriefReport();

    // Recover parameters
    Eigen::Matrix3d R_bt;
    ceres::AngleAxisToRotationMatrix(base_target6, R_bt.data());
    result.base_T_target.linear() = R_bt;
    result.base_T_target.translation() = Eigen::Vector3d(base_target6[3], base_target6[4], base_target6[5]);

    double ssr = 0.0; size_t total = 0;
    for (size_t cam = 0; cam < num_cams; ++cam) {
        Eigen::Matrix3d R_gc;
        ceres::AngleAxisToRotationMatrix(he6[cam].data(), R_gc.data());
        result.hand_eye[cam].linear() = R_gc;
        result.hand_eye[cam].translation() = Eigen::Vector3d(he6[cam][3], he6[cam][4], he6[cam][5]);

        result.intrinsics[cam] = {K[cam][0], K[cam][1], K[cam][2], K[cam][3]};
    }

    // compute reprojection error
    for (const auto& obs : observations) {
        const size_t cam = obs.camera_index;
        for (size_t i = 0; i < obs.view.object_xy.size(); ++i) {
            const auto& xy = obs.view.object_xy[i];
            const auto& uv = obs.view.image_uv[i];

            Eigen::Matrix3d R_bt = result.base_T_target.rotation();
            Eigen::Vector3d t_bt = result.base_T_target.translation();
            Eigen::Matrix3d R_bg = obs.base_T_gripper.rotation();
            Eigen::Vector3d t_bg = obs.base_T_gripper.translation();
            Eigen::Matrix3d R_gc = result.hand_eye[cam].rotation();
            Eigen::Vector3d t_gc = result.hand_eye[cam].translation();
            Eigen::Matrix3d R_bc = R_bg * R_gc;
            Eigen::Vector3d t_bc = R_bg * t_gc + t_bg;
            Eigen::Matrix3d R_tc = R_bt.transpose() * R_bc;
            Eigen::Vector3d t_tc = R_bt.transpose() * (t_bc - t_bt);

            Eigen::Vector3d P(xy.x(), xy.y(), 0.0);
            Eigen::Vector3d Pc = R_tc * P + t_tc;
            double u = result.intrinsics[cam].fx * (Pc.x() / Pc.z()) + result.intrinsics[cam].cx;
            double v = result.intrinsics[cam].fy * (Pc.y() / Pc.z()) + result.intrinsics[cam].cy;
            double du = u - uv.x();
            double dv = v - uv.y();
            ssr += du*du + dv*dv;
            total += 1;
        }
    }
    if (total) result.reprojection_error = std::sqrt(ssr / (2*total));

    return result;
}

} // namespace vitavision
<|MERGE_RESOLUTION|>--- conflicted
+++ resolved
@@ -146,14 +146,9 @@
     const std::vector<HandEyeObservation>& observations,
     const std::vector<CameraMatrix>& initial_intrinsics,
     const std::vector<Eigen::Affine3d>& initial_hand_eye,
-<<<<<<< HEAD
-    const HandEyeOptions& opts
-) {
-=======
     const Eigen::Affine3d& initial_base_target,
     const HandEyeOptions& opts) {
 
->>>>>>> ed3ce668
     HandEyeResult result;
     const size_t num_cams = initial_intrinsics.size();
     if (num_cams == 0) return result;
